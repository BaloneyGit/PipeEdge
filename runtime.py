import os
import sys
import gc
import math
import threading
import psutil
import requests
import time
import argparse
import torch
from math import floor
import numpy as np
from PIL import Image
import torch.nn as nn
import torch.distributed.autograd as dist_autograd
import torch.distributed.rpc as rpc
from torch.distributed.rpc.api import _delete_all_user_and_unforked_owner_rrefs
from torch.distributed.rpc import RRef, _get_debug_info, _rref_context_get_debug_info
from torch.nn import functional as F
from transformers import AutoConfig, ViTFeatureExtractor, ViTForImageClassification
from transformers.models.vit.modeling_vit import ViTEmbeddings, ViTLayer, ViTSelfAttention, ViTSelfOutput,ViTIntermediate, ViTOutput

#########################################################
#           Define Model Parallel Transformer           #
#########################################################
def fetch_rref_value(rref):
    return rref.local_value()

class TransformerShard(nn.Module):
    def __init__(self, rank, model_name, is_first, is_last, start_layer, end_layer, load_weight=True):
        super(TransformerShard, self).__init__()
        self.model_name = model_name
        self.config = AutoConfig.from_pretrained(model_name)
        print(f">>>> Model name {model_name}")
        self.rank = rank
        self.is_first = is_first
        self.is_last = is_last
        self.embeddings = None
        self.layernorm = None
        self.classifier = None
        self.start_layer = start_layer
        self.end_layer = end_layer

        self.load_weight = load_weight
        self._lock = threading.Lock()
        self.total_time = 0
        self.total_batch = 0

        ## operations/transformer layers set
        self.first_ops = nn.ModuleList()
        self.vit_layers = nn.ModuleList()
        self.last_ops = nn.ModuleList()

        ## weight file anme
        if self.model_name == 'google/vit-base-patch16-224':
            self.weights_file_name = 'ViT-B_16-224.npz'
        elif self.model_name == 'google/vit-large-patch16-224':
            self.weights_file_name = 'ViT-L_16-224.npz'
        elif self.model_name == 'google/vit-huge-patch14-224-in21k':
            self.weights_file_name = 'ViT-H_14.npz'
        if self.load_weight:
            print(f">>>> Load weight file f{self.weights_file_name}")
        self._make_layer()
        print(f"======= Finish Build TransformerShard{self.rank} ==========")
    
    def _make_layer(self):
        ## first Shard
        if self.is_first:
            self.embeddings = ViTEmbeddings(self.config)
            print(f">>>> Load embeddings layer for the first shard ")
            if self.load_weight:
                self.load_layer_weights(0, None, load_first = True, load_last=False, load_kernel = False, kernel_id=None)
                print(f">>>> Load weights for embeddings layer ")

        current_layer_idx = self.start_layer

        ## first ununit part 
        if self.start_layer %4 != 1 or (self.start_layer+3 > self.end_layer):
            print(f">>>> For the first model part, load weight is {self.load_weight}:")
            for i in range(self.start_layer, min(self.end_layer, math.ceil(self.start_layer/4)*4)+1):
                print(f"    Load the {i%4}-th operation ({operators_list[(i-1)%4]}) for {math.ceil(i/4)-1}-th vit layer")
                layer = self._build_kernel(i%4, math.ceil(i/4)-1, self.load_weight)
                self.first_ops.append(layer)
            current_layer_idx = min(self.end_layer+1, math.ceil(self.start_layer/4)*4+1)

        ## mid unit part, the whole vit_layer
        while current_layer_idx + 3 <= self.end_layer:
            layer = ViTLayer(self.config)
            if self.load_weight:
                layer = self.load_layer_weights(math.ceil(current_layer_idx/4)-1, layer)
            self.vit_layers.append(layer)
            print(f">>>> Load the {math.ceil(current_layer_idx/4)-1}-th ViT Layer, load weight is {self.load_weight}")
            current_layer_idx += 4
        
        ## last unit part
        if self.end_layer >= current_layer_idx:
            print(f">>>> For the last model part, load weight is {self.load_weight}:")
        for i in range(current_layer_idx, self.end_layer+1):
            print(f"    Load the {i%4}-th operation ({operators_list[(i-1)%4]}) for {math.ceil(i/4)-1}-th vit layer")
            layer = self._build_kernel(i%4, math.ceil(i/4)-1, self.load_weight)
            if self.load_weight:
                layer = self.load_layer_weights(math.ceil(i/4)-1, layer, False, False, True, i%4)
            self.last_ops.append(layer)
        
        ## last Shard
        if self.is_last:
            num_label = self.config.num_labels
            self.layernorm = nn.LayerNorm(self.config.hidden_size, eps=self.config.layer_norm_eps)
            print(f">>>> Load layernorm for the last shard")
            if self.model_name == 'google/vit-huge-patch14-224-in21k':
                num_label = 21843
            self.classifier = nn.Linear(self.config.hidden_size, num_label) if self.config.num_labels > 0 else nn.Identity()
            print(f">>>> Load classifier for the last shard")
            if self.load_weight:
                self.load_layer_weights(0, None, load_first = False, load_last=True, load_kernel = False, kernel_id=None)
                print(">>>> Load weights for layernorm and last shard")


        if self.load_weight:
            print(">>>> Finish load weights")
        else:
            print(">>>> Do NOT load weights")

    def _build_kernel(self, kernel_id, vit_layer_id, load_weight=True):
        layers = nn.ModuleList()
        if kernel_id == 1:
            layers.append(nn.LayerNorm(self.config.hidden_size, eps=self.config.layer_norm_eps))
            layers.append(ViTSelfAttention(self.config))
        elif kernel_id == 2:
            layers.append(ViTSelfOutput(self.config))
        elif kernel_id == 3:
            layers.append(nn.LayerNorm(self.config.hidden_size, eps=self.config.layer_norm_eps))
            layers.append( ViTIntermediate(self.config))
        else:
            layers.append(ViTOutput(self.config))
        if load_weight:
            self.load_layer_weights(vit_layer_id, layers, False, False, load_weight, kernel_id)
        return layers

    def load_layer_weights(self, id, transformer_layer, load_first = False, load_last=False, load_kernel = False, kernel_id=None):
        weights = np.load(self.weights_file_name)
        ROOT = f"Transformer/encoderblock_{id}"
        ATTENTION_Q = "MultiHeadDotProductAttention_1/query"
        ATTENTION_K = "MultiHeadDotProductAttention_1/key"
        ATTENTION_V = "MultiHeadDotProductAttention_1/value"
        ATTENTION_OUT = "MultiHeadDotProductAttention_1/out"
        FC_0 = "MlpBlock_3/Dense_0"
        FC_1 = "MlpBlock_3/Dense_1"
        ATTENTION_NORM = "LayerNorm_0"
        MLP_NORM = "LayerNorm_2"
        self.hidden_size = self.config.hidden_size
        if load_first:
            with torch.no_grad():
                self.embeddings.position_embeddings.copy_(torch.from_numpy((weights["Transformer/posembed_input/pos_embedding"])))
                conv_weight = weights["embedding/kernel"]
                O, I, J, K = conv_weight.shape
                # print(f"conv_shape is {O, I, J, K}, pe weight shape is {self.embeddings.patch_embeddings.projection.weight.shape}")
                # conv_weight = conv_weight.reshape(K,J,O,I)
                conv_weight = conv_weight.transpose([3, 2, 0, 1])
                self.embeddings.patch_embeddings.projection.weight.copy_(torch.from_numpy(conv_weight))
                self.embeddings.patch_embeddings.projection.bias.copy_(torch.from_numpy(weights["embedding/bias"]))
                # print(f">>>> Load embedding for the first shard")

        if load_last:
            with torch.no_grad():
                self.layernorm.weight.copy_(torch.from_numpy(weights["Transformer/encoder_norm/scale"]))
                self.layernorm.bias.copy_(torch.from_numpy(weights["Transformer/encoder_norm/bias"]))
                head_kernel = np.transpose(weights["head/kernel"])  
                # print(f"classifier weight is {self.classifier.weight.shape}, head kernel weight shape is {head_kernel.shape}")
                self.classifier.weight.copy_(torch.from_numpy(head_kernel))
                self.classifier.bias.copy_(torch.from_numpy(weights["head/bias"]))  
                # print(f">>>> Load Layernorm, classifier for the last shard")  

        if load_first == False and load_last == False:
            with torch.no_grad():
                if load_kernel == False:
                
                    query_weight = torch.from_numpy(weights[os.path.join(ROOT, ATTENTION_Q, "kernel")]).view(self.hidden_size, self.hidden_size).t()
                    key_weight = torch.from_numpy(weights[os.path.join(ROOT, ATTENTION_K, "kernel")]).view(self.hidden_size, self.hidden_size).t()
                    value_weight = torch.from_numpy(weights[os.path.join(ROOT, ATTENTION_V, "kernel")]).view(self.hidden_size, self.hidden_size).t()
                    out_weight = torch.from_numpy(weights[os.path.join(ROOT, ATTENTION_OUT, "kernel")]).view(self.hidden_size, self.hidden_size).t()

                    query_bias = torch.from_numpy(weights[os.path.join(ROOT, ATTENTION_Q, "bias")]).view(-1)
                    key_bias = torch.from_numpy(weights[os.path.join(ROOT, ATTENTION_K, "bias")]).view(-1)
                    value_bias = torch.from_numpy(weights[os.path.join(ROOT, ATTENTION_V, "bias")]).view(-1)
                    out_bias = torch.from_numpy(weights[os.path.join(ROOT, ATTENTION_OUT, "bias")]).view(-1)

                    transformer_layer.attention.attention.query.weight.copy_(query_weight)
                    transformer_layer.attention.attention.key.weight.copy_(key_weight)
                    transformer_layer.attention.attention.value.weight.copy_(value_weight)
                    transformer_layer.attention.output.dense.weight.copy_(out_weight)

                    transformer_layer.attention.attention.query.bias.copy_(query_bias)
                    transformer_layer.attention.attention.key.bias.copy_(key_bias)
                    transformer_layer.attention.attention.value.bias.copy_(value_bias)
                    transformer_layer.attention.output.dense.bias.copy_(out_bias)

                    mlp_weight_0 = torch.from_numpy(weights[os.path.join(ROOT, FC_0, "kernel")]).t()
                    mlp_weight_1 = torch.from_numpy(weights[os.path.join(ROOT, FC_1, "kernel")]).t()
                    mlp_bias_0 = torch.from_numpy(weights[os.path.join(ROOT, FC_0, "bias")]).t()
                    mlp_bias_1 = torch.from_numpy(weights[os.path.join(ROOT, FC_1, "bias")]).t()

                    transformer_layer.intermediate.dense.weight.copy_(mlp_weight_0)
                    transformer_layer.intermediate.dense.bias.copy_(mlp_bias_0)
                    transformer_layer.output.dense.weight.copy_(mlp_weight_1)
                    transformer_layer.output.dense.bias.copy_(mlp_bias_1)

                    transformer_layer.layernorm_before.weight.copy_(torch.from_numpy(weights[os.path.join(ROOT, ATTENTION_NORM, "scale")]))
                    transformer_layer.layernorm_before.bias.copy_(torch.from_numpy(weights[os.path.join(ROOT, ATTENTION_NORM, "bias")]))
                    transformer_layer.layernorm_after.weight.copy_(torch.from_numpy(weights[os.path.join(ROOT, MLP_NORM, "scale")]))
                    transformer_layer.layernorm_after.bias.copy_(torch.from_numpy(weights[os.path.join(ROOT, MLP_NORM, "bias")]))
                    print(f"memory {process.memory_info().rss // 1000000} MB")
                   
                elif kernel_id == 1:

                    query_weight = torch.from_numpy(weights[os.path.join(ROOT, ATTENTION_Q, "kernel")]).view(self.hidden_size, self.hidden_size).t()
                    key_weight = torch.from_numpy(weights[os.path.join(ROOT, ATTENTION_K, "kernel")]).view(self.hidden_size, self.hidden_size).t()
                    value_weight = torch.from_numpy(weights[os.path.join(ROOT, ATTENTION_V, "kernel")]).view(self.hidden_size, self.hidden_size).t()

                    query_bias = torch.from_numpy(weights[os.path.join(ROOT, ATTENTION_Q, "bias")]).view(-1)
                    key_bias = torch.from_numpy(weights[os.path.join(ROOT, ATTENTION_K, "bias")]).view(-1)
                    value_bias = torch.from_numpy(weights[os.path.join(ROOT, ATTENTION_V, "bias")]).view(-1)

                    transformer_layer[0].weight.copy_(torch.from_numpy(weights[os.path.join(ROOT, ATTENTION_NORM, "scale")]))
                    transformer_layer[0].bias.copy_(torch.from_numpy(weights[os.path.join(ROOT, ATTENTION_NORM, "bias")]))
                    transformer_layer[1].query.weight.copy_(query_weight)
                    transformer_layer[1].key.weight.copy_(key_weight)
                    transformer_layer[1].value.weight.copy_(value_weight)

                    transformer_layer[1].query.bias.copy_(query_bias)
                    transformer_layer[1].key.bias.copy_(key_bias)
                    transformer_layer[1].value.bias.copy_(value_bias)
                elif kernel_id == 2:
                    out_weight = torch.from_numpy(weights[os.path.join(ROOT, ATTENTION_OUT, "kernel")]).view(self.hidden_size, self.hidden_size).t()
                    out_bias = torch.from_numpy(weights[os.path.join(ROOT, ATTENTION_OUT, "bias")]).view(-1)
                    transformer_layer[0].dense.weight.copy_(out_weight)
                    transformer_layer[0].dense.bias.copy_(out_bias)
                elif kernel_id == 3:
                    transformer_layer[0].weight.copy_(torch.from_numpy(weights[os.path.join(ROOT, MLP_NORM, "scale")]))
                    transformer_layer[0].bias.copy_(torch.from_numpy(weights[os.path.join(ROOT, MLP_NORM, "bias")]))
                    mlp_weight_0 = torch.from_numpy(weights[os.path.join(ROOT, FC_0, "kernel")]).t()
                    mlp_bias_0 = torch.from_numpy(weights[os.path.join(ROOT, FC_0, "bias")]).t()
                    transformer_layer[1].dense.weight.copy_(mlp_weight_0)
                    transformer_layer[1].dense.bias.copy_(mlp_bias_0)
                elif kernel_id == 0:
                    mlp_weight_1 = torch.from_numpy(weights[os.path.join(ROOT, FC_1, "kernel")]).t()
                    mlp_bias_1 = torch.from_numpy(weights[os.path.join(ROOT, FC_1, "bias")]).t()
                    transformer_layer[0].dense.weight.copy_(mlp_weight_1)
                    transformer_layer[0].dense.bias.copy_(mlp_bias_1)

        return transformer_layer
    
    def forward_kernel(self, layer, x, skip, kernel_id):
        if kernel_id == 1:
            x = layer[0](x)
            x = layer[1](x)[0]
        elif kernel_id == 2:
            x = layer[0](x, skip)
            x += skip
            skip = x
        elif kernel_id == 3:
            x = layer[0](x)
            x = layer[1](x)
        else:
            x = layer[0](x, skip)
            skip = x
        return x, skip


    @torch.no_grad()
    def forward_pre(self, x):
        # if self.is_first:
        #     x = x_rref.to_here()
        # else:
        #     x, skip = x_rref.to_here()
<<<<<<< HEAD
        gc.collect()
=======
>>>>>>> f55cc475
        skip = x[1]
        x = x[0]
        with self._lock:
            start = time.time()
            if self.is_first:
                x = self.embeddings(x)
                skip = x

            start1 = time.time()
            for i, op in enumerate(self.first_ops):
                x, skip = self.forward_kernel(op, x, skip, (self.start_layer+i)%4)
            end1 = time.time()
            print(f"i,op = {end1 - start1}")

            start2 = time.time()
            for layer in self.vit_layers:
                x = layer(x)[0]
            skip = x
            end2 = time.time()
            print(f"layer = {end2 - start2}")

            for i, op in enumerate(self.last_ops):
                # could drop modulus since 0<=i<4, but making 0<=kernel_id<4 is at least consistent with load_layer_weights()
                x, skip = self.forward_kernel(op, x, skip, (i+1)%4)

            if self.is_last:
                x = self.layernorm(x)
                x = self.classifier(x[:, 0, :])
            end = time.time()

<<<<<<< HEAD
        self.total_time +=  (end - start)
        self.total_batch += 1
        print(f"Round {self.total_batch}: memory {process.memory_info().rss / 1000000} MB")
        print(f"Shard{self.rank} finishes {self.total_batch} microbatch, time is {end -start}, total time is {self.total_time}")
=======
        # self.total_time +=  (end - start)
        # self.total_batch += 1
        # print(f"Round {self.total_batch}: memory {process.memory_info().rss // 1000000} MB")
        # print(f"Shard{self.rank} finishes {self.total_batch} microbatch, time is {end -start}, total time is {self.total_time}")
>>>>>>> f55cc475
        if self.is_last:
            return x
        return x, skip
    
    @staticmethod 
    @rpc.functions.async_execution
    def forward(self_rref, x_rref):
        self = self_rref.local_value()
        fut = rpc.rpc_async(x_rref.owner(), fetch_rref_value, args=(x_rref,))
        process = psutil.Process(os.getpid())
<<<<<<< HEAD
        # self.total_batch  += 1
        # print(f"Model1 start forward {self.total_batch} microbatch, memory {process.memory_info().rss / 1000000} MB")
=======
        self.total_batch  += 1
        print(f"Model1 start forward {self.total_batch} microbatch, memory {process.memory_info().rss / 1000000} MB")
>>>>>>> f55cc475
        def bottom_half(future):
            y = self.forward_pre(future.wait())
            return y
        return fut.then(bottom_half)

    def parameter_rrefs(self):
        return [RRef(p) for p in self.parameters()]


#########################################################
#             Stitch Shards into one Module             #
#########################################################
class DistTransformer(nn.Module):
    def __init__(self, model_name, world_size, num_split):
        super(DistTransformer, self).__init__()
        self.world_size = world_size
        self.num_split = num_split
        self.rref_list = []
        for i in range(world_size):
            # Build Transformer Shard
            is_first = i == 0
            is_last = i == world_size-1
            rref = rpc.remote(f"worker{i}", TransformerShard, args=(i, model_name, is_first, is_last, partition[2*i], partition[2*i+1], True))
            self.rref_list.append(rref)

    def forward(self, xs):
        out_futures = []
        for x in iter(xs.split(self.num_split, dim=0)):
            skip = torch.zeros(x.size())
            x = torch.stack((x, skip), 0)
            x_rref = RRef(x)
            for i in range(self.world_size-1):
                # x_rref = self.rref_list[i].remote().forward(x_rref)
                x_rref = rpc.remote(
                    self.rref_list[i].owner(),
                    # self.worker0,
                    TransformerShard.forward,
                    args=(self.rref_list[i], x_rref ),
                )
            # y_rref = self.rref_list[self.world_size-1].rpc_async().forward(x_rref)
            y_rref= rpc.rpc_async(
                    self.rref_list[self.world_size-1].owner(),
                    # self.worker1,
                    TransformerShard.forward,
                    args=(self.rref_list[self.world_size-1], x_rref),
                )

            # x_rref.to_here()
            out_futures.append(y_rref)
        res = torch.cat(torch.futures.wait_all(out_futures))
        del out_futures
        gc.collect()
        return res


#########################################################
#                   Run RPC Processes                   #
#########################################################

def run_master(model_name, world_size, split_size):
    print("Run mastering \n")
    latencies = []
    throughputs = []
    feature_extractor = ViTFeatureExtractor.from_pretrained(model_name)
    ## for verification 
    # origin_model = ViTForImageClassification.from_pretrained(model_name)
    for si in range(len(split_size)):
        # print(f"Start Calcluate split size {split_size[si]}")
        model =  DistTransformer(model_name, world_size, split_size[si])
        inputs = feature_extractor(images=imgs, return_tensors="pt")
        tik = time.time()
        for i in range(num_batches):
            # generate random inputs and labels       
            outputs = model(inputs['pixel_values'])
            print(f"outputs is {outputs}")
            del outputs
            gc.collect()
            # predicted_class_idx = outputs[0].argmax(-1).item()
            # print("Predicted class:", origin_model.config.id2label[predicted_class_idx])
        ## Calculate time
        tok = time.time()
        latency = tok-tik
        throughput = num_batches*batch_size / latency
        latencies.append(latency)
        throughputs.append(throughput)
         
    best_choice = -1
    best_throughput  = -1
    for i in range(len(split_size)):
        print(f"Split size {split_size[i]}, latency is {latencies[i]}, throughput is {throughputs[i]}")
        if throughputs[i] > best_throughput:
            best_throughput = throughputs[i]
            best_choice = i 
    print("\n---------------- Split output line ----------------")
    print(f"\nBest split size is {split_size[best_choice]}, Execution time is {latencies[best_choice]}, throughput is {throughputs[best_choice]}\n")


def run_worker(model_name, rank, world_size, num_split):

    os.environ['MASTER_ADDR'] = args.addr #MASTER_ADDR #'10.52.3.175' #'127.0.0.1' # '172.30.0.21'
    os.environ['MASTER_PORT'] = args.port # MASTER_PORT
    os.environ["TP_SOCKET_IFNAME"] = args.socket_ifname #SOCKET_IFNAME
    os.environ["GLOO_SOCKET_IFNAME"] = args.socket_ifname #SOCKET_IFNAME

    # Higher timeout is added to accommodate for kernel compilation time in case of ROCm.
    options = rpc.TensorPipeRpcBackendOptions(num_worker_threads=num_worker_threads,rpc_timeout=3000)

    rpc.init_rpc(
        f"worker{rank}",
        rank=rank,
#         backend=rpc.BackendType.PROCESS_GROUP,
        world_size=world_size,
        rpc_backend_options=options
    )
    if rank == 0:
        run_master(model_name, world_size, num_split)

    # block until all rpcs finisha
    rpc.shutdown()

if __name__=="__main__":
    #########################################################
    #                 Check Enviroment Settings             #
    #########################################################
    parser = argparse.ArgumentParser(description="Pipeline Parallelism Runtime")
    parser.add_argument("rank", type=int, help="the rank for the current node")
    parser.add_argument("worldsize", type=int, help="the world size (the number of nodes)")
    parser.add_argument("-m", "--model-name", type=str, default="google/vit-base-patch16-224", choices=["google/vit-base-patch16-224", 
    "google/vit-large-patch16-224", "google/vit-huge-patch14-224-in21k"], help="the neural network model for loading")
    parser.add_argument("-pt", "--partition", default="1,48", help="the partition method")
    parser.add_argument("--addr", type=str, default="127.0.0.1", help="ip address for the master node")
    parser.add_argument("--port", type=str, default="29500", help="communication port for the master node")
    parser.add_argument("-s", "--socket-ifname", type=str, default="lo0", help="socket iframe name, use [ifconfig | ipaddress] to check")
    parser.add_argument("-p","--print", type=str, default = "None", choices=["full", "short", "default"], help="print the [full | short] tensor values")
    parser.add_argument("-t", "--threshold", default=1000, type=int, help="total number of array elements which trigger summarization rather than full repr")
    parser.add_argument("-n", "--num-batches", default=1, type=int, help="total number of batches")
    parser.add_argument("-b", "--batch-size", default=64, type=int, help="batch size")
    parser.add_argument("-w", "--worker-threads", default=16, type=int, help="the number of worker threads for the communication backend")
    parser.add_argument("-sp", "--splits", default="8", help="the list of microbatch size")
    args = parser.parse_args()
    torch.set_printoptions(profile=args.print,threshold=args.threshold)  
    ## Force pytorch use CPU
    device = torch.device('cpu')
    # parallel_threads = 2
    # torch.set_num_threads(parallel_threads)
    # torch.set_num_interop_threads(parallel_threads)
    torch.set_grad_enabled(False)
    print(f"Use device: {device},  # parallel intra nodes threads: {torch.get_num_threads()}, # parallel inter nodes threads: {torch.get_num_interop_threads()}")
    process = psutil.Process(os.getpid())
    #########################################################
    #                 Configuration for Network             #
    #########################################################
    # *****  Define the World Size and partition Method ******#
    partition =   [int(i) for i in args.partition.split(',')]
    num_batches = args.num_batches
    batch_size = args.batch_size
    num_worker_threads = args.worker_threads
    operators_list = ["LayerNorm + Attention", "Attention Output + residuel Connection", "LayerNorm + MLP-1", "MLP-2 + residuel Connection"]
    ## random data
    # img = torch.randn(3, 384, 384)
    ## ground truth: Egyptian cat
    url = 'http://images.cocodataset.org/val2017/000000039769.jpg'
    image = Image.open(requests.get(url, stream=True).raw)
    # image = Image.open('./images/panda.jpeg')
    imgs = [image for i in range(batch_size)]

    # ***********************  End  **************************#
    world_size = args.worldsize
    rank=args.rank
    num_split = [int(i) for i in args.splits.split(',')]
    model_name= args.model_name

    print(f"Model name is {model_name}, Batch size is {batch_size}, Split size is: {num_split}, \n Split method is {partition}, GLOO Threads is {num_worker_threads}")
    
    tik = time.time()
    run_worker(model_name, rank, world_size, num_split)
    tok = time.time()
    print(f"Total program execution time = {tok - tik}")<|MERGE_RESOLUTION|>--- conflicted
+++ resolved
@@ -273,10 +273,6 @@
         #     x = x_rref.to_here()
         # else:
         #     x, skip = x_rref.to_here()
-<<<<<<< HEAD
-        gc.collect()
-=======
->>>>>>> f55cc475
         skip = x[1]
         x = x[0]
         with self._lock:
@@ -307,17 +303,11 @@
                 x = self.classifier(x[:, 0, :])
             end = time.time()
 
-<<<<<<< HEAD
         self.total_time +=  (end - start)
         self.total_batch += 1
         print(f"Round {self.total_batch}: memory {process.memory_info().rss / 1000000} MB")
         print(f"Shard{self.rank} finishes {self.total_batch} microbatch, time is {end -start}, total time is {self.total_time}")
-=======
-        # self.total_time +=  (end - start)
-        # self.total_batch += 1
-        # print(f"Round {self.total_batch}: memory {process.memory_info().rss // 1000000} MB")
-        # print(f"Shard{self.rank} finishes {self.total_batch} microbatch, time is {end -start}, total time is {self.total_time}")
->>>>>>> f55cc475
+
         if self.is_last:
             return x
         return x, skip
@@ -328,13 +318,6 @@
         self = self_rref.local_value()
         fut = rpc.rpc_async(x_rref.owner(), fetch_rref_value, args=(x_rref,))
         process = psutil.Process(os.getpid())
-<<<<<<< HEAD
-        # self.total_batch  += 1
-        # print(f"Model1 start forward {self.total_batch} microbatch, memory {process.memory_info().rss / 1000000} MB")
-=======
-        self.total_batch  += 1
-        print(f"Model1 start forward {self.total_batch} microbatch, memory {process.memory_info().rss / 1000000} MB")
->>>>>>> f55cc475
         def bottom_half(future):
             y = self.forward_pre(future.wait())
             return y
